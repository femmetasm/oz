--- conflicted
+++ resolved
@@ -398,20 +398,12 @@
 	sbox := d.sandboxById(msg.Id)
 	hasListenerName := false
 	if sbox == nil {
-<<<<<<< HEAD
 		return m.Respond(&ErrorMsg{fmt.Sprintf("no sandbox found with id = %d", msg.Id)})
-=======
-                return m.Respond(&ErrorMsg{fmt.Sprintf("no sandbox found with id = %d", msg.Id)})
->>>>>>> 2621aaa4
 	}
 	if len(sbox.profile.ExternalForwarders) == 0 {
 		return m.Respond(&ErrorMsg{fmt.Sprintf("no listeners configured in sandbox profile.")})
 	}
-<<<<<<< HEAD
-	for _, l := range sbox.profile.ExternalForwarders {
-=======
 	for _,l := range sbox.profile.ExternalForwarders {
->>>>>>> 2621aaa4
 		if l.Name == msg.Name {
 			hasListenerName = true
 		}
@@ -423,11 +415,7 @@
 	if err != nil {
 		return m.Respond(&ErrorMsg{fmt.Sprintf("Unable to create forwarder: %v", err)})
 	}
-<<<<<<< HEAD
-	return m.Respond(&ForwarderSuccessMsg{Proto: msg.Name, Addr: forwarder})
-=======
 	return m.Respond(&ForwarderSuccessMsg{Proto: msg.Name, Addr:forwarder})
->>>>>>> 2621aaa4
 }
 
 func (d *daemonState) sandboxById(id int) *Sandbox {
@@ -496,7 +484,6 @@
 }
 
 func (d *daemonState) handleListForwarders(msg *ListForwardersMsg, m *ipc.Message) error {
-<<<<<<< HEAD
 	sbox := d.sandboxById(msg.Id)
 	r := new(ListForwardersResp)
 	if sbox == nil {
@@ -508,20 +495,6 @@
 	return m.Respond(r)
 }
 
-=======
-        sbox := d.sandboxById(msg.Id)
-	r := new(ListForwardersResp)
-        if sbox == nil {
-                return m.Respond(&ErrorMsg{fmt.Sprintf("no sandbox found with id = %d", msg.Id)})
-        }
-	for _, f := range sbox.forwarders {
-		r.Forwarders = append(r.Forwarders, Forwarder{Name: f.name, Target: f.dest, Desc: f.desc})
-	}
-        return m.Respond(r)
-}
-
-
->>>>>>> 2621aaa4
 func (d *daemonState) handleLogs(logs *LogsMsg, msg *ipc.Message) error {
 	for n := d.memBackend.Head(); n != nil; n = n.Next() {
 		s := n.Record.Formatted(0)
