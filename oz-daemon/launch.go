--- conflicted
+++ resolved
@@ -117,23 +117,7 @@
 		d.nextDisplay += 1
 	}
 
-<<<<<<< HEAD
-	stn := new(network.SandboxNetwork)
-	stn.Nettype = p.Networking.Nettype
-	if p.Networking.Nettype == network.TYPE_BRIDGE {
-		stn, err = network.PrepareSandboxNetwork(nil, d.network, p.Networking.IpByte, log)
-		if err != nil {
-			return nil, fmt.Errorf("Unable to prepare veth network: %+v", err)
-		}
-		if err := network.NetInit(stn, d.network, log); err != nil {
-			return nil, fmt.Errorf("Unable to create veth networking: %+v", err)
-		}
-	}
-
 	socketPath, err := createSocketPath(path.Join(d.config.SandboxPath, "sockets"), "oz-init-control")
-=======
-	socketPath, err := createSocketPath(path.Join(d.config.SandboxPath, "sockets"))
->>>>>>> 8ea40585
 	if err != nil {
 		return nil, fmt.Errorf("Failed to create random socket path: %v", err)
 	}
