--- conflicted
+++ resolved
@@ -18,11 +18,6 @@
 	, {"path":"${HOME}/.cache/torbrowser"}
 	, {"path":"${HOME}/.config/torbrowser"}
 	, {"path":"${HOME}/Downloads/TorBrowser"}
-<<<<<<< HEAD
-	, {"path":"/var/lib/oz/cells.d/torbrowser-launcher.json"}
-	, {"path":"/var/lib/oz/cells.d/generic-blacklist.seccomp"}
-=======
->>>>>>> 6f0a1ea9
 ]
 , "blacklist": [
 ]
@@ -36,13 +31,6 @@
 	, {"name":"TOR_CONTROL_COOKIE_AUTH_FILE"}
 ]
 , "seccomp": {
-<<<<<<< HEAD
-        "mode":"blacklist"
-        , "enforce": true
-        , "seccomp_whitelist":""
-        , "seccomp_blacklist":"/var/lib/oz/cells.d/generic-blacklist.seccomp"}
-=======
 	"mode":"blacklist"
 	, "enforce": true
->>>>>>> 6f0a1ea9
 }