{
"path": "/usr/bin/iceweasel"
, "xserver": {
	"enabled": true
	, "enable_tray": true
	, "tray_icon":"/usr/share/icons/hicolor/scalable/apps/iceweasel.svg"
}
, "networking":{
	"type":"bridge"
	, "sockets": [
		{"type":"client", "proto":"tcp", "port":9050}
	]
}
, "whitelist": [
	{"path":"/run/resolvconf"}
	, {"path":"${HOME}/.mozilla"}
	, {"path":"${HOME}/.cache/mozilla"}
	, {"path":"${HOME}/Downloads/"}

	, {"path":"${HOME}/.config/gtk-3.0"}
	, {"path":"${HOME}/.config/gtk-2.0"}
<<<<<<< HEAD
	, {"path":"/var/lib/oz/cells.d/iceweasel.json"}
	, {"path":"/var/lib/oz/cells.d/generic-blacklist.seccomp"}
=======
>>>>>>> 6f0a1ea9
]
, "blacklist": [
]
, "environment": [
]
, "seccomp": {
<<<<<<< HEAD
        "mode":"blacklist"
        , "enforce": true
        , "seccomp_whitelist":""
        , "seccomp_blacklist":"/var/lib/oz/cells.d/generic-blacklist.seccomp"}
=======
	"mode":"blacklist"
	, "enforce": true
>>>>>>> 6f0a1ea9
}<|MERGE_RESOLUTION|>--- conflicted
+++ resolved
@@ -19,24 +19,12 @@
 
 	, {"path":"${HOME}/.config/gtk-3.0"}
 	, {"path":"${HOME}/.config/gtk-2.0"}
-<<<<<<< HEAD
-	, {"path":"/var/lib/oz/cells.d/iceweasel.json"}
-	, {"path":"/var/lib/oz/cells.d/generic-blacklist.seccomp"}
-=======
->>>>>>> 6f0a1ea9
 ]
 , "blacklist": [
 ]
 , "environment": [
 ]
 , "seccomp": {
-<<<<<<< HEAD
-        "mode":"blacklist"
-        , "enforce": true
-        , "seccomp_whitelist":""
-        , "seccomp_blacklist":"/var/lib/oz/cells.d/generic-blacklist.seccomp"}
-=======
 	"mode":"blacklist"
 	, "enforce": true
->>>>>>> 6f0a1ea9
 }