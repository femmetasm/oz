--- conflicted
+++ resolved
@@ -60,11 +60,7 @@
 arch_prctl:1
 rt_sigaction:1
 epoll_create1:1
-<<<<<<< HEAD
-prctl: arg0 == 15 
-=======
 prctl: arg0 == PR_SET_NAME
->>>>>>> df760f63
 sched_getaffinity:1
 lseek:1
 gettid:1
