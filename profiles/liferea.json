{
"path": "/usr/bin/liferea"
, "_wrapper": "/usr/bin/torify"
, "xserver": {
	"enabled": true
	, "enable_tray": true
	, "tray_icon":"/usr/share/icons/hicolor/scalable/apps/liferea.svg"
}
, "networking":{
	"type":"bridge"
	, "sockets": [
		{"type":"client", "proto":"tcp", "port":9050}
	]
}
, "whitelist": [
	{"path":"/run/resolvconf"}

	, {"path":"${HOME}/.local/share/liferea"}
	, {"path":"${HOME}/.cache/liferea"}
	, {"path":"${HOME}/.config/liferea"}

	, {"path":"${HOME}/.config/gtk-3.0"}
	, {"path":"${HOME}/.config/gtk-2.0"}

	, {"path":"${HOME}/.config/dconf"}
	, {"path":"${HOME}/.cache/dconf"}
	, {"path":"/run/user/${UID}/dconf"}
<<<<<<< HEAD
	, {"path":"/var/lib/oz/cells.d/liferea.json"}
	, {"path":"/var/lib/oz/cells.d/generic-blacklist.json"}
=======
>>>>>>> 6f0a1ea9
]
, "blacklist": [
]
, "_environment": [
]
, "seccomp": {
<<<<<<< HEAD
        "mode":"blacklist"
        , "enforce": true
        , "seccomp_whitelist":""
        , "seccomp_blacklist":"/var/lib/oz/cells.d/generic-blacklist.seccomp"}
=======
	"mode":"blacklist"
	, "enforce": true
>>>>>>> 6f0a1ea9
}<|MERGE_RESOLUTION|>--- conflicted
+++ resolved
@@ -25,24 +25,12 @@
 	, {"path":"${HOME}/.config/dconf"}
 	, {"path":"${HOME}/.cache/dconf"}
 	, {"path":"/run/user/${UID}/dconf"}
-<<<<<<< HEAD
-	, {"path":"/var/lib/oz/cells.d/liferea.json"}
-	, {"path":"/var/lib/oz/cells.d/generic-blacklist.json"}
-=======
->>>>>>> 6f0a1ea9
 ]
 , "blacklist": [
 ]
 , "_environment": [
 ]
 , "seccomp": {
-<<<<<<< HEAD
-        "mode":"blacklist"
-        , "enforce": true
-        , "seccomp_whitelist":""
-        , "seccomp_blacklist":"/var/lib/oz/cells.d/generic-blacklist.seccomp"}
-=======
 	"mode":"blacklist"
 	, "enforce": true
->>>>>>> 6f0a1ea9
 }